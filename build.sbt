--- conflicted
+++ resolved
@@ -145,11 +145,7 @@
     publishGithubUser := "rossabaker",
     publishFullName := "Ross A. Baker",
     baseVersion := "1.1",
-<<<<<<< HEAD
-    crossScalaVersions := Seq("2.12.14", Scala213, "3.1.0"),
-=======
     crossScalaVersions := Seq("2.12.15", Scala213, "3.0.2"),
->>>>>>> 81cd718b
     scalaVersion := crossScalaVersions.value.filter(_.startsWith("2.")).last,
     versionIntroduced := Map(
       "3.0.0-RC1" -> "1.0.0",
