import sbtcrossproject.CrossPlugin.autoImport.{CrossType, crossProject}
import sbt.ForkOptions
import sbt.Tests._

<<<<<<< HEAD
val catsV = "2.3.1"
val disciplineSpecs2V = "1.1.2"
=======
val catsV = "2.3.0"
val disciplineSpecs2V = "1.1.3"
>>>>>>> 16cbefc6
val scalacheckV = "1.15.2"
val specs2V = "4.10.5"

val kindProjectorV = "0.11.2"
val betterMonadicForV = "0.3.1"

val scala_2_12 = "2.12.12"
val scala_2_13 = "2.13.3"

// Projects
lazy val `case-insensitive` = project
  .in(file("."))
  .enablePlugins(NoPublishPlugin)
  .aggregate(core.jvm, core.js, testing.jvm, testing.js, tests.jvm, tests.js, bench, site)

lazy val core = crossProject(JSPlatform, JVMPlatform)
  .crossType(CrossType.Pure)
  .in(file("core"))
  .settings(commonSettings)
  .settings(
    name := "case-insensitive",
    libraryDependencies ++= Seq(
      "org.typelevel" %%% "cats-core" % catsV
    )
  )

lazy val testing = crossProject(JSPlatform, JVMPlatform)
  .crossType(CrossType.Pure)
  .in(file("testing"))
  .settings(commonSettings)
  .settings(
    name := "case-insensitive-testing",
    libraryDependencies ++= Seq(
      "org.scalacheck" %%% "scalacheck" % scalacheckV
    )
  )
  .jsSettings(
    libraryDependencies += "io.github.cquiroz" %%% "scala-java-locales" % "1.0.0"
  )
  .dependsOn(core)

lazy val tests = crossProject(JSPlatform, JVMPlatform)
  .crossType(CrossType.Full)
  .in(file("tests"))
  .enablePlugins(NoPublishPlugin)
  .settings(commonSettings)
  .settings(
    name := "case-insensitive-tests",
    libraryDependencies ++= Seq(
      "org.typelevel" %%% "cats-laws" % catsV,
      "org.specs2" %%% "specs2-core" % specs2V,
      "org.specs2" %%% "specs2-scalacheck" % specs2V,
      "org.typelevel" %%% "discipline-specs2" % disciplineSpecs2V
    ).map(_ % Test)
  )
  .jvmSettings(
    Test / testGrouping := {
      val (turkish, english) = (Test / definedTests).value.partition(_.name.contains("Turkey"))
      def group(language: String, tests: Seq[TestDefinition]) =
        new Group(language, tests, SubProcess(ForkOptions().withRunJVMOptions(Vector(s"-Duser.language=${language}"))))
      List(
        group("en", english),
        group("tr", turkish),
      )
    }
  )
  .dependsOn(testing)

lazy val bench = project
  .in(file("bench"))
  .enablePlugins(NoPublishPlugin)
  .enablePlugins(JmhPlugin)
  .settings(commonSettings)
  .settings(
    name := "case-insensitive-bench",
  )
  .dependsOn(core.jvm)

lazy val site = project.in(file("site"))
  .enablePlugins(MicrositesPlugin)
  .enablePlugins(MdocPlugin)
  .enablePlugins(NoPublishPlugin)
  .settings(commonSettings)
  .dependsOn(core.jvm, core.js, testing.jvm, testing.js)
  .settings{
    import microsites._
    Seq(
      micrositeName := "case-insensitive",
      micrositeDescription := "Case-insensitive data structures for Scala",
      micrositeAuthor := "Ross A. Baker",
      micrositeGithubOwner := "typelevel",
      micrositeGithubRepo := "case-insensitive",
      micrositeBaseUrl := "/case-insensitive",
      micrositeDocumentationUrl := "https://www.javadoc.io/doc/org.typelevel/case-insensitive_2.12",
      micrositeGitterChannel := false,
      micrositeFooterText := None,
      micrositeHighlightTheme := "atom-one-light",
      micrositePalette := Map(
        "brand-primary" -> "#3e5b95",
        "brand-secondary" -> "#294066",
        "brand-tertiary" -> "#2d5799",
        "gray-dark" -> "#49494B",
        "gray" -> "#7B7B7E",
        "gray-light" -> "#E5E5E6",
        "gray-lighter" -> "#F4F3F4",
        "white-color" -> "#FFFFFF"
      ),
      micrositeCompilingDocsTool := WithMdoc,
      scalacOptions in Tut --= Seq(
        "-Xfatal-warnings",
        "-Ywarn-unused-import",
        "-Ywarn-numeric-widen",
        "-Ywarn-dead-code",
        "-Ywarn-unused:imports",
        "-Xlint:-missing-interpolator,_"
      ),
      micrositePushSiteWith := GHPagesPlugin,
      micrositeExtraMdFiles := Map(
          file("CODE_OF_CONDUCT.md")  -> ExtraMdFileConfig("code-of-conduct.md",   "page", Map("title" -> "code of conduct",   "section" -> "code of conduct",   "position" -> "100")),
          file("LICENSE")             -> ExtraMdFileConfig("license.md",   "page", Map("title" -> "license",   "section" -> "license",   "position" -> "101"))
      )
    )
  }

// General Settings
lazy val commonSettings = Seq(
  addCompilerPlugin("com.olegpy"    %% "better-monadic-for" % betterMonadicForV),

  headerLicenseStyle := HeaderLicenseStyle.SpdxSyntax
) ++ automateHeaderSettings(Compile, Test)

// General Settings
inThisBuild(List(
  organization := "org.typelevel",
  organizationName := "Typelevel",
  publishGithubUser := "rossabaker",
  publishFullName := "Ross A. Baker",
  baseVersion := "0.3",

  crossScalaVersions := Seq(scala_2_12, scala_2_13),

  homepage := Some(url("https://github.com/typelevel/case-insensitive")),
  startYear := Some(2020),
  licenses := Seq("Apache-2.0" -> url("https://www.apache.org/licenses/LICENSE-2.0.html")),
  scmInfo := Some(ScmInfo(url("https://github.com/typelevel/case-insensitive"),
    "git@github.com:typelevel/case-insensitive.git")),

  githubWorkflowTargetTags ++= Seq("v*"),
  githubWorkflowPublishTargetBranches := Seq(RefPredicate.StartsWith(Ref.Tag("v"))),
  githubWorkflowBuildPreamble := Seq(
    WorkflowStep.Use("actions", "setup-ruby", "v1"),
    WorkflowStep.Run(List(
      "gem install bundler",
      "bundle install --gemfile=site/Gemfile"
    ), name = Some("Install Jekyll"))
  ),
  githubWorkflowBuild := Seq(
    WorkflowStep.Sbt(List(
      "headerCheck",
      "test:headerCheck",
      "scalafmtCheckAll",
      "testIfRelevant",
      "mimaReportBinaryIssuesIfRelevant",
      "doc",
      "makeMicrosite"
    )),
  ),
  githubWorkflowPublish := Seq(
    WorkflowStep.Sbt(List("ci-release")),
    WorkflowStep.Run(List(
      """eval "$$(ssh-agent -s)"""",
      """echo "$$SSH_PRIVATE_KEY" | ssh-add -""",
      """git config --global user.name "GitHub Actions CI"""",
      """git config --global user.email "ghactions@invalid""""
    )),
    WorkflowStep.Sbt(List("site/publishMicrosite"),
      name = Some(s"Publish microsite"),
      env = Map("SSH_PRIVATE_KEY" -> "${{ secrets.SSH_PRIVATE_KEY }}"))
  ),
))<|MERGE_RESOLUTION|>--- conflicted
+++ resolved
@@ -2,13 +2,8 @@
 import sbt.ForkOptions
 import sbt.Tests._
 
-<<<<<<< HEAD
 val catsV = "2.3.1"
-val disciplineSpecs2V = "1.1.2"
-=======
-val catsV = "2.3.0"
 val disciplineSpecs2V = "1.1.3"
->>>>>>> 16cbefc6
 val scalacheckV = "1.15.2"
 val specs2V = "4.10.5"
 
